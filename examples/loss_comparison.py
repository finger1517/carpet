""" Compare the convergence rate for the synthesis/analysis 1d TV-l1 problem.
"""
# Authors: Hamza Cherkaoui <hamza.cherkaoui@inria.fr>
# License: BSD (3-clause)

import os
import time
import matplotlib.pyplot as plt
import numpy as np
from carpet.datasets import synthetic_1d_dataset
from carpet.checks import check_random_state
<<<<<<< HEAD
from utils import (synthesis_learned_algo, analysis_learned_algo,
                   synthesis_iter_algo, analysis_primal_iter_algo,
                   analysis_dual_iter_algo, analysis_primal_dual_iter_algo)
=======
from utils import (lasso_like_tv, learned_lasso_like_tv, analysis_tv,
                   chambolle_tv, learned_chambolle_tv, condatvu_tv,
                   learned_analysis_taut_string)
>>>>>>> 8a970c5f


def logspace_layers(n_layers=10, max_depth=50):
    """ Return n_layers, from 1 to max_depth of differents number of layers to
    define networks """
    all_n_layers = np.logspace(0, np.log10(max_depth), n_layers).astype(int)
    return list(np.unique(all_n_layers))


if __name__ == '__main__':

    print(__doc__)
    print('*' * 80)

    t0 = time.time()

    ploting_dir = 'outputs_plots'
    if not os.path.exists(ploting_dir):
        os.makedirs(ploting_dir)

    ###########################################################################
    # Define variables and data

    # Define variables
    n_samples = 2000
    n_samples_testing = 1000
    n_atoms = 10
    n_dim = 5
    s = 0.2
    snr = 0.0
    all_n_layers = logspace_layers(n_layers=10, max_depth=50)
    ticks_layers = np.array([0] + all_n_layers)
    lbda = 1.0

    seed = np.random.randint(0, 1000)
    rng = check_random_state(seed)
    print(f'Seed used = {seed}')  # noqa: E999

    # Generate data
    results = synthetic_1d_dataset(n_atoms=n_atoms, n_dim=n_dim, n=n_samples,
                                   s=s, snr=snr, seed=seed)
    x, _, z, L, D, A = results

    x_train = x[n_samples_testing:, :]
    x_test = x[:n_samples_testing, :]

    ###########################################################################
    # Main experiment
    methods = [
<<<<<<< HEAD
        ('LISTA-Original', synthesis_learned_algo, 'origista', 'tab:orange', '*', 'solid'),
        # ('LISTA-Coupled', synthesis_learned_algo, 'coupledista', 'tab:orange', '^', 'solid'),
        ('LISTA-Step', synthesis_learned_algo, 'stepista', 'tab:orange', 'o', 'solid'),
        # ('Condat-Vu-Coupled', analysis_learned_algo, 'coupledcondatvu', 'tab:green', '^', 'solid'),
        ('TV-Original', analysis_learned_algo, 'origtv', 'tab:red', '*', 'solid'),
        # ('Chamb-Original', analysis_learned_algo, 'origchambolle', 'tab:blue', '*', 'solid'),
        # ('Chamb-Coupled', analysis_learned_algo, 'coupledchambolle', 'tab:blue', '^', 'solid'),
        ('Synthesis FISTA-iterative', synthesis_iter_algo, 'ista', 'tab:orange', 's', 'dashed'),
        ('Synthesis FISTA-iterative', synthesis_iter_algo, 'fista', 'tab:orange', 's', 'dashed'),
        # ('Condat-Vu-iterative', analysis_primal_dual_iter_algo, None, 'tab:green', 's', 'dashed'),
        # ('Chamb-iterative', analysis_dual_iter_algo, 'chambolle', 'tab:blue', 's', 'dashed'),
        # ('Fast-Chamb-iterative', analysis_dual_iter_algo, 'fast-chambolle', 'tab:blue', 's', 'dashed'),
        ('Analysis ISTA-iterative', analysis_primal_iter_algo, 'ista', 'tab:red', 's', 'dashed'),
        ('Analysis FISTA-iterative', analysis_primal_iter_algo, 'fista', 'tab:red', 's', 'dashed'),
=======
        # ('TV LISTA-Original', learned_lasso_like_tv, 'origista',
        #  'tab:orange', '*', 'solid'),
        # ('TV LISTA-Coupled', learned_lasso_like_tv, 'coupledista',
        #  'tab:orange', '^', 'solid'),
        # ('TV LISTA-Step', learned_lasso_like_tv, 'stepista',
        #  'tab:orange', 'o', 'solid'),
        # ('TV Condat-Vu-Coupled', learned_chambolle_tv, 'coupledcondatvu',
        #  'tab:green', '^', 'solid'),
        ('Analysis learned taut-string', learned_analysis_taut_string, None,
         'tab:red', '*', '-.'),
        ('TV TV-Original', learned_chambolle_tv, 'origtv',
         'tab:red', '*', 'solid'),
        # ('TV Chamb-Original', learned_chambolle_tv, 'origchambolle',
        #  'tab:blue', '*', 'solid'),
        # ('TV Chamb-Coupled', learned_chambolle_tv, 'coupledchambolle',
        #  'tab:blue', '^', 'solid'),
        # ('TV synthesis FISTA-iterative', lasso_like_tv, 'fista',
        #  'tab:orange', 's', 'dashed'),
        # ('TV Condat-Vu-iterative', condatvu_tv, None,
        #  'tab:green', 's', 'dashed'),
        # ('TV Fast-Chamb-iterative', chambolle_tv, 'fast-chambolle',
        #  'tab:blue', 's', 'dashed'),
        ('TV analysis ISTA-iterative', analysis_tv, 'ista',
         'tab:red', 's', 'dashed'),
        ('TV analysis FISTA-iterative', analysis_tv, 'fista',
         'tab:red', 's', 'dashed'),
>>>>>>> 8a970c5f
    ]

    def run_experiment(methods, x_train, x_test, L, lbda, all_n_layers):
        """ Experiment launcher. """
        print("=" * 80)

        l_train_loss, l_test_loss, l_train_reg, l_test_reg = [], [], [], []
        for name, func_bench, type_, _, _, _ in methods:
            print(f"[main script] running {name}")
            print("-" * 80)

            results = func_bench(x_train, x_test, A, D, L, lbda=lbda,
                                 type_=type_, all_n_layers=all_n_layers)
            train_loss, test_loss, train_reg, test_reg = results
            l_train_loss.append(train_loss)
            l_test_loss.append(test_loss)
            l_train_reg.append(train_reg)
            l_test_reg.append(test_reg)

            print("=" * 80)

        return l_train_loss, l_test_loss, l_train_reg, l_test_reg

    results = run_experiment(methods, x_train, x_test, L, lbda, all_n_layers)
    l_train_loss, l_test_loss, l_train_reg, l_test_reg = results

    ###########################################################################
    # Plotting
    lw = 4
    eps_plots = 1.0e-20
    print("[Reference] computing minimum reference loss...")
    t0_ref_ = time.time()
    results = analysis_primal_iter_algo(x_train, x_test, A, D, L, lbda=lbda,
                                        type_='fista', all_n_layers=[1000],
                                        verbose=0)
    ref_train_loss, ref_test_loss, _, _ = results
    min_train_loss, min_test_loss = ref_train_loss[-1], ref_test_loss[-1]
    print(f"[Reference] ({time.time() - t0_ref_:.3}s) "
          f"train-loss={min_train_loss:.6e} test-loss={min_test_loss:.6e}")

    fig, l_axis = plt.subplots(nrows=2, sharex=True, figsize=(15, 20),
                               num=f"[{__file__}] Loss functions")
    axis_train, axis_test = l_axis

    for method, train_loss in zip(methods, l_train_loss):
        name, _, _, color, marker, ls = method
        train_loss -= (min_train_loss - eps_plots)
        axis_train.loglog(ticks_layers + 1, train_loss, marker=marker,
                          color=color, ls=ls, lw=lw, ms=3*lw, label=name)
    axis_train.legend(bbox_to_anchor=(1.05, 1.0), loc='upper left',
                      borderaxespad=0.0, fontsize=15)
    axis_train.grid()
    axis_train.set_xlabel("Layers [-]", fontsize=15)
    axis_train.set_ylabel('$F(.) - F(z^*)$', fontsize=15)
    title_ = f'Loss function comparison on training set (seed={seed})'
    axis_train.set_title(title_, fontsize=18)

    for method, test_loss in zip(methods, l_test_loss):
        name, _, _, color, marker, ls = method
        test_loss -= (min_test_loss - eps_plots)
        axis_test.loglog(ticks_layers + 1, test_loss, marker=marker,
                         color=color, ls=ls, lw=lw, ms=3*lw, label=name)
    axis_test.legend(bbox_to_anchor=(1.05, 1.0), loc='upper left',
                     borderaxespad=0.0, fontsize=15)
    axis_test.grid()
    axis_test.set_xlabel("Layers [-]", fontsize=15)
    axis_test.set_ylabel("$F(.) - F(z^*)$", fontsize=15)
    title_ = f'Loss function comparison on testing set (seed={seed})'
    axis_test.set_title(title_, fontsize=18)

    axis_test.set_xticks(ticks_layers + 1)
    axis_test.set_xticklabels(ticks_layers)

    fig.tight_layout()

    filename = os.path.join(ploting_dir, "loss_comparison.pdf")
    print("Saving plot at '{}'".format(filename))
    fig.savefig(filename, dpi=300)

    delta_t = time.strftime("%H h %M min %S s", time.gmtime(time.time() - t0))
    print("Script runs in: {}".format(delta_t))

    plt.show()<|MERGE_RESOLUTION|>--- conflicted
+++ resolved
@@ -9,15 +9,10 @@
 import numpy as np
 from carpet.datasets import synthetic_1d_dataset
 from carpet.checks import check_random_state
-<<<<<<< HEAD
 from utils import (synthesis_learned_algo, analysis_learned_algo,
-                   synthesis_iter_algo, analysis_primal_iter_algo,
-                   analysis_dual_iter_algo, analysis_primal_dual_iter_algo)
-=======
-from utils import (lasso_like_tv, learned_lasso_like_tv, analysis_tv,
-                   chambolle_tv, learned_chambolle_tv, condatvu_tv,
-                   learned_analysis_taut_string)
->>>>>>> 8a970c5f
+                   analysis_learned_taut_string, synthesis_iter_algo,
+                   analysis_primal_iter_algo, analysis_dual_iter_algo,
+                   analysis_primal_dual_iter_algo)
 
 
 def logspace_layers(n_layers=10, max_depth=50):
@@ -42,13 +37,13 @@
     # Define variables and data
 
     # Define variables
-    n_samples = 2000
-    n_samples_testing = 1000
-    n_atoms = 10
+    n_samples = 200
+    n_samples_testing = 100
+    n_atoms = 8
     n_dim = 5
     s = 0.2
     snr = 0.0
-    all_n_layers = logspace_layers(n_layers=10, max_depth=50)
+    all_n_layers = logspace_layers(n_layers=10, max_depth=40)
     ticks_layers = np.array([0] + all_n_layers)
     lbda = 1.0
 
@@ -66,50 +61,22 @@
 
     ###########################################################################
     # Main experiment
-    methods = [
-<<<<<<< HEAD
-        ('LISTA-Original', synthesis_learned_algo, 'origista', 'tab:orange', '*', 'solid'),
-        # ('LISTA-Coupled', synthesis_learned_algo, 'coupledista', 'tab:orange', '^', 'solid'),
-        ('LISTA-Step', synthesis_learned_algo, 'stepista', 'tab:orange', 'o', 'solid'),
-        # ('Condat-Vu-Coupled', analysis_learned_algo, 'coupledcondatvu', 'tab:green', '^', 'solid'),
-        ('TV-Original', analysis_learned_algo, 'origtv', 'tab:red', '*', 'solid'),
-        # ('Chamb-Original', analysis_learned_algo, 'origchambolle', 'tab:blue', '*', 'solid'),
-        # ('Chamb-Coupled', analysis_learned_algo, 'coupledchambolle', 'tab:blue', '^', 'solid'),
+    methods = [  # can be commented in one #
+        ('Synthesis LISTA-Original', synthesis_learned_algo, 'origista', 'tab:orange', '*', 'solid'),
+        # ('Synthesis LISTA-Coupled', synthesis_learned_algo, 'coupledista', 'tab:orange', '^', 'solid'),
+        ('Synthesis LISTA-Step', synthesis_learned_algo, 'stepista', 'tab:orange', 'o', 'solid'),
+        # ('Analysis Condat-Vu-Coupled', analysis_learned_algo, 'coupledcondatvu', 'tab:green', '^', 'solid'),
+        ('Analysis learned taut-string', analysis_learned_taut_string, None, 'tab:red', '*', '-.'),
+        ('Analysis TV-Original', analysis_learned_algo, 'origtv', 'tab:red', '*', 'solid'),
+        # ('Analysis Chamb-Original', analysis_learned_algo, 'origchambolle', 'tab:blue', '*', 'solid'),
+        # ('Analysis Chamb-Coupled', analysis_learned_algo, 'coupledchambolle', 'tab:blue', '^', 'solid'),
         ('Synthesis FISTA-iterative', synthesis_iter_algo, 'ista', 'tab:orange', 's', 'dashed'),
         ('Synthesis FISTA-iterative', synthesis_iter_algo, 'fista', 'tab:orange', 's', 'dashed'),
-        # ('Condat-Vu-iterative', analysis_primal_dual_iter_algo, None, 'tab:green', 's', 'dashed'),
-        # ('Chamb-iterative', analysis_dual_iter_algo, 'chambolle', 'tab:blue', 's', 'dashed'),
-        # ('Fast-Chamb-iterative', analysis_dual_iter_algo, 'fast-chambolle', 'tab:blue', 's', 'dashed'),
+        # ('Analysis Condat-Vu-iterative', analysis_primal_dual_iter_algo,None, 'tab:green', 's', 'dashed'),
+        # ('Analysis Chamb-iterative', analysis_dual_iter_algo, 'chambolle', 'tab:blue', 's', 'dashed'),
+        # ('Analysis  Fast-Chamb-iterative', analysis_dual_iter_algo, 'fast-chambolle', 'tab:blue', 's', 'dashed'),
         ('Analysis ISTA-iterative', analysis_primal_iter_algo, 'ista', 'tab:red', 's', 'dashed'),
         ('Analysis FISTA-iterative', analysis_primal_iter_algo, 'fista', 'tab:red', 's', 'dashed'),
-=======
-        # ('TV LISTA-Original', learned_lasso_like_tv, 'origista',
-        #  'tab:orange', '*', 'solid'),
-        # ('TV LISTA-Coupled', learned_lasso_like_tv, 'coupledista',
-        #  'tab:orange', '^', 'solid'),
-        # ('TV LISTA-Step', learned_lasso_like_tv, 'stepista',
-        #  'tab:orange', 'o', 'solid'),
-        # ('TV Condat-Vu-Coupled', learned_chambolle_tv, 'coupledcondatvu',
-        #  'tab:green', '^', 'solid'),
-        ('Analysis learned taut-string', learned_analysis_taut_string, None,
-         'tab:red', '*', '-.'),
-        ('TV TV-Original', learned_chambolle_tv, 'origtv',
-         'tab:red', '*', 'solid'),
-        # ('TV Chamb-Original', learned_chambolle_tv, 'origchambolle',
-        #  'tab:blue', '*', 'solid'),
-        # ('TV Chamb-Coupled', learned_chambolle_tv, 'coupledchambolle',
-        #  'tab:blue', '^', 'solid'),
-        # ('TV synthesis FISTA-iterative', lasso_like_tv, 'fista',
-        #  'tab:orange', 's', 'dashed'),
-        # ('TV Condat-Vu-iterative', condatvu_tv, None,
-        #  'tab:green', 's', 'dashed'),
-        # ('TV Fast-Chamb-iterative', chambolle_tv, 'fast-chambolle',
-        #  'tab:blue', 's', 'dashed'),
-        ('TV analysis ISTA-iterative', analysis_tv, 'ista',
-         'tab:red', 's', 'dashed'),
-        ('TV analysis FISTA-iterative', analysis_tv, 'fista',
-         'tab:red', 's', 'dashed'),
->>>>>>> 8a970c5f
     ]
 
     def run_experiment(methods, x_train, x_test, L, lbda, all_n_layers):
