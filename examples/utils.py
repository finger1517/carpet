""" Utils module for examples. """
# Authors: Hamza Cherkaoui <hamza.cherkaoui@inria.fr>
# License: BSD (3-clause)

import time
import numpy as np
<<<<<<< HEAD
from joblib import Memory
=======
import pandas as pd
>>>>>>> 8a970c5f
from prox_tv import tv1_1d
from carpet import LearnTVAlgo
from carpet.utils import init_vuz, v_to_u
from carpet.loss_gradient import (analysis_primal_obj, analysis_primal_grad,
                                  analysis_dual_grad, synthesis_primal_grad,
                                  synthesis_primal_obj, tv_reg, l1_reg)
from carpet.optimization import fista, condatvu
from carpet.proximity import pseudo_soft_th_numpy


memory = Memory('__cache_dir__', verbose=0)


def _synthesis_learned_algo(x_train, x_test, A, D, L, lbda, all_n_layers,
                            type_, verbose=1):
    """ NN-algo solver for synthesis TV problem. """
    params = None

    _, _, z0_test = init_vuz(A, D, x_test, lbda)
    _, _, z0_train = init_vuz(A, D, x_train, lbda)

    train_loss_init = synthesis_primal_obj(z0_train, A, L, x_train, lbda)
    test_loss_init = synthesis_primal_obj(z0_test, A, L, x_test, lbda)
    train_loss, test_loss = [train_loss_init], [test_loss_init]
    train_reg, test_reg = [l1_reg(z0_train)], [l1_reg(z0_test)]

    for n_layers in all_n_layers:

        # declare network
        if params is not None:
            algo = LearnTVAlgo(algo_type=type_, A=A, n_layers=n_layers,
                               max_iter=300, device='cpu',
                               initial_parameters=params, verbose=0)
        else:
            algo = LearnTVAlgo(algo_type=type_, A=A, n_layers=n_layers,
                               max_iter=300, device='cpu', verbose=0)

        t0_ = time.time()
        algo.fit(x_train, lbda=lbda)
        delta_ = time.time() - t0_

        # save parameters
        params = algo.export_parameters()

        # get train and test error
        z_train = algo.transform(x_train, lbda, output_layer=n_layers)
        train_loss_ = synthesis_primal_obj(z_train, A, L, x_train, lbda)
        train_loss.append(train_loss_)
        train_reg.append(l1_reg(z_train))

        z_test = algo.transform(x_test, lbda, output_layer=n_layers)
        test_loss_ = synthesis_primal_obj(z_test, A, L, x_test, lbda)
        test_loss.append(test_loss_)
        test_reg.append(l1_reg(z_test))

        if verbose > 0:
            print(f"[{algo.name}|layers#{n_layers:3d}] model fitted "
                  f"{delta_:4.1f}s train-loss={train_loss_:.8e} "
                  f"test-loss={test_loss_:.8e}")

    to_return = (np.array(train_loss), np.array(test_loss),
                 np.array(train_reg), np.array(test_reg))

    return to_return


synthesis_learned_algo = memory.cache(_synthesis_learned_algo)


def _analysis_learned_algo(x_train, x_test, A, D, L, lbda, all_n_layers, type_,
                           verbose=1):
    """ NN-algo solver for analysis TV problem. """
    params = None

    _, u0_train, _ = init_vuz(A, D, x_train, lbda)
    _, u0_test, _ = init_vuz(A, D, x_test, lbda)

    train_loss_init = analysis_primal_obj(u0_train, A, D, x_train, lbda)
    test_loss_init = analysis_primal_obj(u0_test, A, D, x_test, lbda)
    train_loss, test_loss = [train_loss_init], [test_loss_init]
    train_reg, test_reg = [tv_reg(u0_train, D)], [tv_reg(u0_test, D)]

    algo_type = 'origtv' if ('untrained' in type_) else type_

    for n_layers in all_n_layers:

        # declare network
        if params is not None:
            algo = LearnTVAlgo(algo_type=algo_type, A=A, n_layers=n_layers,
                               max_iter=300, device='cpu',
                               initial_parameters=params, verbose=0)
        else:
            algo = LearnTVAlgo(algo_type=algo_type, A=A, n_layers=n_layers,
                               max_iter=300, device='cpu', verbose=0)

        t0_ = time.time()
        if 'untrained' not in type_:
            algo.fit(x_train, lbda=lbda)
        delta_ = time.time() - t0_

        # save parameters
        params = algo.export_parameters()

        # get train and test error
        u_train = algo.transform(x_train, lbda, output_layer=n_layers)
        train_loss_ = analysis_primal_obj(u_train, A, D, x_train, lbda)
        train_loss.append(train_loss_)
        train_reg.append(tv_reg(u_train, D))

        u_test = algo.transform(x_test, lbda, output_layer=n_layers)
        test_loss_ = analysis_primal_obj(u_test, A, D, x_test, lbda)
        test_loss.append(test_loss_)
        test_reg.append(tv_reg(u_test, D))

        if verbose > 0:
            print(f"[{algo.name}|layers#{n_layers:3d}] model fitted "
                  f"{delta_:4.1f}s train-loss={train_loss_:.8e} "
                  f"test-loss={test_loss_:.8e}")

    to_return = (np.array(train_loss), np.array(test_loss),
                 np.array(train_reg), np.array(test_reg))

    return to_return


analysis_learned_algo = memory.cache(_analysis_learned_algo)


def synthesis_iter_algo(x_train, x_test, A, D, L, lbda, all_n_layers, type_,
                        verbose=1):
    """ Iterative-algo solver for synthesis TV problem. """
    name = 'ISTA' if type_ == 'chambolle' else 'FISTA'
    max_iter = all_n_layers[-1]
    LA = L.dot(A)
    step_size = 1.0 / np.linalg.norm(LA, ord=2) ** 2

    _, _, z0_test = init_vuz(A, D, x_test, lbda)
    _, _, z0_train = init_vuz(A, D, x_train, lbda)

    momentum = None if type_ == 'ista' else type_

    if verbose > 0:
        print("[ISTA iterative] training loss")
    params = dict(
                grad=lambda z: synthesis_primal_grad(z, A, L, x_train),
                obj=lambda z: synthesis_primal_obj(z, A, L, x_train, lbda),
                prox=lambda z, s: pseudo_soft_th_numpy(z, lbda, s),
                x0=z0_train,  momentum=momentum, restarting=None,
                max_iter=max_iter, step_size=step_size, early_stopping=False,
                debug=True, verbose=verbose,
                )
    _, saved_z_train, train_loss = fista(**params)

    if verbose > 0:
        print("[ISTA iterative] testing loss")
    params = dict(
                grad=lambda z: synthesis_primal_grad(z, A, L, x_test),
                obj=lambda z: synthesis_primal_obj(z, A, L, x_test, lbda),
                prox=lambda z, s: pseudo_soft_th_numpy(z, lbda, s),
                x0=z0_test,  momentum=momentum, restarting=None,
                max_iter=max_iter, step_size=step_size, early_stopping=False,
                debug=True, verbose=verbose,
                )
    _, saved_z_test, test_loss = fista(**params)

    train_loss = train_loss[[0] + all_n_layers]
    test_loss = test_loss[[0] + all_n_layers]

    saved_z_train = [saved_z_train[i] for i in [0] + all_n_layers]
    train_reg = np.array([l1_reg(saved_z_train_)
                          for saved_z_train_ in saved_z_train])

    saved_z_test = [saved_z_test[i] for i in [0] + all_n_layers]
    test_reg = np.array([l1_reg(saved_z_test_)
                         for saved_z_test_ in saved_z_test])

    if verbose > 0:
        print(f"[{name}] iterations finished "
              f"train-loss={train_loss[-1]:.8e} test-loss={test_loss[-1]:.8e}")

    return train_loss, test_loss, train_reg, test_reg


def analysis_primal_iter_algo(x_train, x_test, A, D, L, lbda, all_n_layers,
                              type_, verbose=1):
    """ Iterative-algo solver for synthesis TV problem. """
    name = 'ISTA' if type_ == 'ista' else 'FISTA'
    max_iter = all_n_layers[-1]
    step_size = 1.0 / np.linalg.norm(A, ord=2) ** 2

    _, u0_test, _ = init_vuz(A, D, x_test, lbda)
    _, u0_train, _ = init_vuz(A, D, x_train, lbda)

    momentum = None if type_ == 'ista' else type_

    if verbose > 0:
        print(f"[analysis {name} iterative] training loss")
    params = dict(
                grad=lambda z: analysis_primal_grad(z, A, x_train),
                obj=lambda z: analysis_primal_obj(z, A, D, x_train, lbda),
                prox=lambda z, s: np.array([tv1_1d(z_, lbda * s) for z_ in z]),
                x0=u0_train,  momentum=momentum, restarting=None,
                max_iter=max_iter, step_size=step_size, early_stopping=False,
                debug=True, verbose=verbose,
                )
    _, saved_z_train, train_loss = fista(**params)

    if verbose > 0:
        print(f"[analysis {name} iterative] testing loss")
    params = dict(
                grad=lambda z: analysis_primal_grad(z, A, x_test),
                obj=lambda z: analysis_primal_obj(z, A, D, x_test, lbda),
                prox=lambda z, s: np.array([tv1_1d(z_, lbda * s) for z_ in z]),
                x0=u0_test,  momentum=momentum, restarting=None,
                max_iter=max_iter, step_size=step_size, early_stopping=False,
                debug=True, verbose=verbose,
                )
    _, saved_z_test, test_loss = fista(**params)

    train_loss = train_loss[[0] + all_n_layers]
    test_loss = test_loss[[0] + all_n_layers]

    saved_z_train = [saved_z_train[i] for i in [0] + all_n_layers]
    train_reg = np.array([l1_reg(saved_z_train_)
                          for saved_z_train_ in saved_z_train])

    saved_z_test = [saved_z_test[i] for i in [0] + all_n_layers]
    test_reg = np.array([l1_reg(saved_z_test_)
                         for saved_z_test_ in saved_z_test])

    if verbose > 0:
        print(f"[{name}] iterations finished "
              f"train-loss={train_loss[-1]:.6e} test-loss={test_loss[-1]:.6e}")

    return train_loss, test_loss, train_reg, test_reg


def analysis_dual_iter_algo(x_train, x_test, A, D, L, lbda, all_n_layers,
                            type_):
    """ Chambolle solver for analysis TV problem. """
    inv_A = np.linalg.pinv(A)
    Psi_A = inv_A.dot(D)

    def _grad(v, x):
        return analysis_dual_grad(v, A, D, x, lbda, Psi_A=Psi_A)

    def _obj(v, x):
        v = np.atleast_2d(v)
        u = v_to_u(v, x, lbda, Psi_A=Psi_A, inv_A=inv_A)
        return analysis_primal_obj(u, A, D, x, lbda)

    def _prox(z, step_size):
        return np.clip(z, -lbda, lbda)

    v0_test, _, _ = init_vuz(A, D, x_test, lbda)
    v0_train, _, _ = init_vuz(A, D, x_train, lbda)

    max_iter = all_n_layers[-1]
    step_size = 1.0 / np.linalg.norm(Psi_A.T, ord=2) ** 2
    momentum = None if type_ == 'chambolle' else 'fista'
    name = 'ISTA' if type_ == 'chambolle' else 'FISTA'

    print("[ISTA iterative] training loss")
    params = dict(grad=lambda v: _grad(v, x_train),
                  obj=lambda v: _obj(v, x_train), prox=_prox,
                  x0=v0_train, momentum=momentum, restarting=None,
                  max_iter=max_iter, step_size=step_size, early_stopping=False,
                  debug=True, verbose=1,
                  )
    _, saved_v_train, train_loss = fista(**params)

    print("[ISTA iterative] testing loss")
    params = dict(grad=lambda v: _grad(v, x_test),
                  obj=lambda v: _obj(v, x_test), prox=_prox,
                  x0=v0_test, momentum=momentum, restarting=None,
                  max_iter=max_iter, step_size=step_size, early_stopping=False,
                  debug=True, verbose=1,
                  )
    _, saved_v_test, test_loss = fista(**params)

    train_loss = train_loss[[0] + all_n_layers]
    test_loss = test_loss[[0] + all_n_layers]

    saved_Lz_train = [
        v_to_u(saved_v_train[i], x_train, lbda, inv_A=inv_A, Psi_A=Psi_A)
        for i in [0] + all_n_layers]
    train_reg = np.array([tv_reg(saved_Lz_train_, D)
                          for saved_Lz_train_ in saved_Lz_train])
    saved_Lz_test = [
        v_to_u(saved_v_test[i], x_test, lbda, inv_A=inv_A, Psi_A=Psi_A)
        for i in [0] + all_n_layers]
    test_reg = np.array([tv_reg(saved_Lz_test_, D)
                         for saved_Lz_test_ in saved_Lz_test])

    print(f"[{name}] iterations finished train-loss={train_loss[-1]:.6e} "
          f"test-loss={test_loss[-1]:.6e}")

    return train_loss, test_loss, train_reg, test_reg


def analysis_primal_dual_iter_algo(x_train, x_test, A, D, L, lbda,
                                   all_n_layers, type_, verbose=1):
    """ Condat-Vu solver for analysis TV problem. """
    max_iter = all_n_layers[-1]
    rho = 1.0
    sigma = 0.5
    L_A = np.linalg.norm(A, ord=2) ** 2
    L_D = np.linalg.norm(D, ord=2) ** 2
    tau = 1.0 / (L_A / 2.0 + sigma * L_D**2)

    v0_test, u0_test, _ = init_vuz(A, D, x_test, lbda, force_numpy=True)
    v0_train, u0_train, _ = init_vuz(A, D, x_train, lbda, force_numpy=True)

    if verbose > 0:
        print("[Condat-Vu iterative] training loss")
    params = dict(
             grad=lambda Lz: analysis_primal_grad(Lz, A, x_train),
             obj=lambda Lz: analysis_primal_obj(Lz, A, D, x_train, lbda),
             prox=lambda u: pseudo_soft_th_numpy(u, lbda, 1.0 / sigma),
             psi=lambda Lz: Lz.dot(D),
             adj_psi=lambda v: v.dot(D.T),
             v0=v0_train,
             z0=u0_train,
             lbda=lbda, sigma=sigma, tau=tau, rho=rho, max_iter=max_iter,
             early_stopping=False, debug=True, verbose=verbose,
             )
    _, _, saved_Lz_train, _, train_loss = condatvu(**params)

    if verbose > 0:
        print("[Condat-Vu iterative] testing loss")
    params = dict(
             grad=lambda Lz: analysis_primal_grad(Lz, A, x_test),
             obj=lambda Lz: analysis_primal_obj(Lz, A, D, x_test, lbda),
             prox=lambda u: pseudo_soft_th_numpy(u, lbda, 1.0 / sigma),
             psi=lambda Lz: Lz.dot(D),
             adj_psi=lambda v: v.dot(D.T),
             v0=v0_test,
             z0=u0_test,
             lbda=lbda, sigma=sigma, tau=tau, rho=rho, max_iter=max_iter,
             early_stopping=False, debug=True, verbose=verbose,
             )
    _, _, saved_Lz_test, _, test_loss = condatvu(**params)

    train_loss = train_loss[[0] + all_n_layers]
    test_loss = test_loss[[0] + all_n_layers]

    saved_Lz_train = [saved_Lz_train[i] for i in [0] + all_n_layers]
    train_reg = np.array([tv_reg(saved_Lz_train_, D)
                          for saved_Lz_train_ in saved_Lz_train])

    saved_Lz_test = [saved_Lz_test[i] for i in [0] + all_n_layers]
    test_reg = np.array([tv_reg(saved_Lz_test_, D)
                         for saved_Lz_test_ in saved_Lz_test])

    if verbose > 0:
        print(f"[Condat-Vu] iterations finished "
              f"train-loss={train_loss[-1]:.8e} test-loss={test_loss[-1]:.8e}")

    return train_loss, test_loss, train_reg, test_reg


def learned_analysis_taut_string(x_train, x_test, A, D, L, lbda, all_n_layers,
                                 type_=None, verbose=1):
    """ NN-algo solver for analysis TV problem. """
    params = None

    # helper to record train/test loss
    log = []

    def record_loss(u_train, u_test):
        log.append(dict(
            train_loss=analysis_primal_obj(u_train, A, D, x_train, lbda),
            test_loss=analysis_primal_obj(u_test, A, D, x_test, lbda),
            train_reg=tv_reg(u_train, D),
            test_reg=tv_reg(u_test, D)
        ))

    _, u0_train, _ = init_vuz(A, D, x_train, lbda)
    _, u0_test, _ = init_vuz(A, D, x_test, lbda)
    record_loss(u0_train, u0_test)

    for n_layers in all_n_layers:

        # Declare network for the given number of layers. Warm-init the first
        # layers with parameters learned with previous networks if any.
        algo = LearnTVAlgo(algo_type='lpgd_taut_string', A=A,
                           n_layers=n_layers, max_iter=500, device='cpu',
                           initial_parameters=params, verbose=0)

        # train
        t0_ = time.time()
        algo.fit(x_train, lbda=lbda)
        delta_ = time.time() - t0_

        # save parameters
        params = algo.export_parameters()

        # get train and test error
        u_train = algo.transform(x_train, lbda, output_layer=n_layers)
        u_test = algo.transform(x_test, lbda, output_layer=n_layers)
        record_loss(u_train, u_test)

        if verbose > 0:
            print(f"[{algo.name}|layers#{n_layers:3d}] model fitted "
                  f"{delta_:4.1f}s")

    df = pd.DataFrame(log)
    to_return = (df['train_loss'].values, df['test_loss'].values,
                 df['train_reg'].values, df['test_reg'].values)

    return to_return<|MERGE_RESOLUTION|>--- conflicted
+++ resolved
@@ -4,11 +4,8 @@
 
 import time
 import numpy as np
-<<<<<<< HEAD
+import pandas as pd
 from joblib import Memory
-=======
-import pandas as pd
->>>>>>> 8a970c5f
 from prox_tv import tv1_1d
 from carpet import LearnTVAlgo
 from carpet.utils import init_vuz, v_to_u
@@ -370,7 +367,7 @@
     return train_loss, test_loss, train_reg, test_reg
 
 
-def learned_analysis_taut_string(x_train, x_test, A, D, L, lbda, all_n_layers,
+def analysis_learned_taut_string(x_train, x_test, A, D, L, lbda, all_n_layers,
                                  type_=None, verbose=1):
     """ NN-algo solver for analysis TV problem. """
     params = None
